--- conflicted
+++ resolved
@@ -86,35 +86,6 @@
 
   }
 
-<<<<<<< HEAD
-  private void recoverPassword() {
-    try {
-      PasswordWizardModel model = getWizardModel();
-
-      // Locate the installation directory
-      File applicationDataDirectory = InstallationManager.getOrCreateApplicationDataDirectory();
-
-      // Work out the seed, wallet id and wallet directory
-      List<String> seedPhrase = model.getEnterSeedPhrasePanelModel().getEnterSeedPhraseModel().getSeedPhrase();
-      SeedPhraseGenerator seedPhraseGenerator = new Bip39SeedPhraseGenerator();
-      byte[] seed = seedPhraseGenerator.convertToSeed(seedPhrase);
-      WalletId walletId = new WalletId(seed);
-      String walletRoot = applicationDataDirectory.getAbsolutePath() + File.separator + WalletManager.createWalletRoot(walletId);
-      WalletSummary walletSummary = WalletManager.getOrCreateWalletSummary(new File(walletRoot), walletId);
-
-      // Read the encrypted wallet password and decrypt with an AES key derived from the seed
-      KeyParameter backupAESkey = AESUtils.createAESKey(seed, WalletManager.SCRYPT_SALT);
-      byte[] decryptedWalletPasswordBytes = org.multibit.hd.brit.crypto.AESUtils.decrypt(walletSummary.getEncryptedPassword(), backupAESkey, WalletManager.AES_INITIALISATION_VECTOR);
-      String decryptedWalletPassword = new String(decryptedWalletPasswordBytes, "UTF8");
-      passwordRecoveryStatus.setText(Languages.safeText(MessageKey.PASSWORD_REPORT_MESSAGE, decryptedWalletPassword));
-    } catch (Exception e) {
-      log.error("Could not recover password", e);
-      passwordRecoveryStatus.setText(Languages.safeText(MessageKey.PASSWORD_REPORT_MESSAGE_FAIL));
-    }
-  }
-
-=======
->>>>>>> 97f56c15
   @Override
   protected void initialiseButtons(AbstractWizard<PasswordWizardModel> wizard) {
 
@@ -170,7 +141,7 @@
     }
 
     byte[] decryptedWalletPasswordBytes = org.multibit.hd.brit.crypto.AESUtils.decrypt(
-      // TODO (JB) Where does this password come from?
+      // Get the password out of the wallet summary. This is put in when a wallet is created.
       walletSummary.getEncryptedPassword(),
       backupAESKey,
       WalletManager.AES_INITIALISATION_VECTOR

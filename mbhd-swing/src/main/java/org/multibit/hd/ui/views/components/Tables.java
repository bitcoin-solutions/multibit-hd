--- conflicted
+++ resolved
@@ -7,7 +7,6 @@
 import org.multibit.hd.ui.views.components.tables.ContactTableModel;
 import org.multibit.hd.ui.views.components.tables.StripedTable;
 import org.multibit.hd.ui.views.components.tables.TransactionTableModel;
-<<<<<<< HEAD
 import org.multibit.hd.ui.views.fonts.AwesomeDecorator;
 import org.multibit.hd.ui.views.fonts.AwesomeIcon;
 import org.multibit.hd.ui.views.themes.Themes;
@@ -17,11 +16,7 @@
 import javax.swing.table.TableCellRenderer;
 import javax.swing.table.TableColumn;
 import java.awt.*;
-=======
-
-import javax.swing.table.TableColumn;
 import java.util.List;
->>>>>>> 1bb09587
 import java.util.Set;
 
 /**
@@ -72,10 +67,6 @@
 
   /**
    * @param transactions The transactions to show
-<<<<<<< HEAD
-=======
-   *
->>>>>>> 1bb09587
    * @return A new "transactions" striped table
    */
   public static StripedTable newTransactionsTable(Set<TransactionData> transactions) {
@@ -83,7 +74,6 @@
     TransactionTableModel model = new TransactionTableModel(transactions);
 
     StripedTable table = new StripedTable(model);
-<<<<<<< HEAD
 
     table.setFillsViewportHeight(true);
     table.setShowHorizontalLines(true);
@@ -106,6 +96,34 @@
       TableCellRenderer renderer = table.getTableHeader().getDefaultRenderer();
       JLabel label = (JLabel) renderer;
       label.setHorizontalAlignment(JLabel.CENTER);
+  }
+
+  /**
+   * <p>Remove a column from the table view</p>
+   *
+   * @param table       The table
+   * @param columnIndex The column index
+   */
+  private static void removeColumn(StripedTable table, int columnIndex) {
+
+    String id = table.getColumnName(columnIndex);
+    TableColumn column = table.getColumn(id);
+    table.removeColumn(column);
+
+  }
+
+  /**
+   * <p>Resize a column by setting its preferred width</p>
+   *
+   * @param table          The table
+   * @param columnIndex    The column index
+   * @param preferredWidth The preferred width
+   */
+  private static void resizeColumn(StripedTable table, int columnIndex, int preferredWidth) {
+
+    String id = table.getColumnName(columnIndex);
+    table.getColumn(id).setMaxWidth(preferredWidth);
+
   }
 }
 
@@ -150,45 +168,4 @@
     }
     return statusLabel;
   }
-=======
-
-    table.setFillsViewportHeight(true);
-    table.setShowHorizontalLines(true);
-    table.setShowVerticalLines(false);
-
-    table.setRowHeight(MultiBitUI.LARGE_ICON_SIZE + 10);
-    table.setAutoCreateRowSorter(true);
-
-    return table;
-  }
-
-  /**
-   * <p>Remove a column from the table view</p>
-   *
-   * @param table       The table
-   * @param columnIndex The column index
-   */
-  private static void removeColumn(StripedTable table, int columnIndex) {
-
-    String id = table.getColumnName(columnIndex);
-    TableColumn column = table.getColumn(id);
-    table.removeColumn(column);
-
-  }
-
-  /**
-   * <p>Resize a column by setting its preferred width</p>
-   *
-   * @param table          The table
-   * @param columnIndex    The column index
-   * @param preferredWidth The preferred width
-   */
-  private static void resizeColumn(StripedTable table, int columnIndex, int preferredWidth) {
-
-    String id = table.getColumnName(columnIndex);
-    table.getColumn(id).setMaxWidth(preferredWidth);
-
-  }
-
->>>>>>> 1bb09587
 }
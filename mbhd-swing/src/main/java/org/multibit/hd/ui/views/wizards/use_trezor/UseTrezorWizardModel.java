--- conflicted
+++ resolved
@@ -213,13 +213,10 @@
     state=UseTrezorState.USE_TREZOR_REPORT_PANEL;
     setReportMessageKey(MessageKey.TREZOR_WIPE_DEVICE_FAILURE);
     setReportMessageStatus(false);
-<<<<<<< HEAD
 
     // Ignore device reset messages
     ApplicationEventService.setIgnoreHardwareWalletEventsThreshold(Dates.nowUtc().plusSeconds(1));
 
-=======
->>>>>>> c387bdb9
   }
 
   public UseTrezorState getCurrentSelection() {

package org.multibit.hd.core.services;

import com.google.bitcoin.core.*;
import com.google.bitcoin.net.discovery.DnsDiscovery;
import com.google.bitcoin.params.MainNetParams;
import com.google.bitcoin.store.BlockStore;
import com.google.bitcoin.store.BlockStoreException;
import com.google.common.base.Optional;
import com.google.common.base.Preconditions;
import com.google.common.util.concurrent.ListenableFuture;
import org.joda.time.DateTime;
import org.multibit.hd.core.config.Configurations;
import org.multibit.hd.core.dto.BitcoinNetworkSummary;
import org.multibit.hd.core.dto.CoreMessageKey;
import org.multibit.hd.core.dto.WalletData;
import org.multibit.hd.core.dto.WalletId;
import org.multibit.hd.core.events.BitcoinSentEvent;
import org.multibit.hd.core.events.CoreEvents;
import org.multibit.hd.core.events.TransactionCreationEvent;
import org.multibit.hd.core.managers.BackupManager;
import org.multibit.hd.core.managers.BlockStoreManager;
import org.multibit.hd.core.managers.InstallationManager;
import org.multibit.hd.core.managers.WalletManager;
import org.multibit.hd.core.network.MultiBitPeerEventListener;
import org.slf4j.Logger;
import org.slf4j.LoggerFactory;
import org.spongycastle.crypto.params.KeyParameter;

import java.io.File;
import java.io.IOException;
import java.math.BigInteger;
import java.net.InetAddress;
import java.net.UnknownHostException;
import java.util.List;
import java.util.concurrent.ExecutionException;
import java.util.concurrent.TimeUnit;
import java.util.concurrent.TimeoutException;

/**
 * <p>Service to provide access to the Bitcoin network, including:</p>
 * <ul>
 * <li>Initialisation of bitcoin network connection</li>
 * <li>Ability to send bitcoin</li>
 * </ul>
 * <p/>
 * <p>Emits the following events:</p>
 * <ul>
 * <li><code>BitcoinNetworkChangeEvent</code></li>
 * </ul>
 *
 * @since 0.0.1
 *  
 */
public class BitcoinNetworkService extends AbstractService {

  public static final BigInteger DEFAULT_FEE_PER_KB = Transaction.REFERENCE_DEFAULT_MIN_TX_FEE; // Currently 10,000 satoshi
  public static final MainNetParams NETWORK_PARAMETERS = MainNetParams.get();
  public static final int MAXIMUM_NUMBER_OF_PEERS = 6;
  private static final Logger log = LoggerFactory.getLogger(BitcoinNetworkService.class);
  private BlockStore blockStore;
  private PeerGroup peerGroup;  // May need to add listener as in MultiBitPeerGroup
  private BlockChain blockChain;
  private MultiBitPeerEventListener peerEventListener;

  private NetworkParameters MAINNET = NetworkParameters.fromID(NetworkParameters.ID_MAINNET);

  private boolean startedOk = false;

  @Override
  public void start() {

    CoreEvents.fireBitcoinNetworkChangedEvent(BitcoinNetworkSummary.newNetworkNotInitialised());

    try {

      // Check if there is a wallet - if there is no wallet the network will not start (there's nowhere to put the blockchain)
      if (!WalletManager.INSTANCE.getCurrentWalletData().isPresent()) {
        log.warn("Not starting bitcoin network service as there is currently no wallet.");
        return;
      }
      String walletRoot = WalletManager.INSTANCE.getCurrentWalletFilename().get().getParentFile().getAbsolutePath();
      String blockchainFilename = walletRoot + File.separator + InstallationManager.MBHD_PREFIX + InstallationManager.SPV_BLOCKCHAIN_SUFFIX;
      String checkpointsFilename = walletRoot + File.separator + InstallationManager.MBHD_PREFIX + InstallationManager.CHECKPOINTS_SUFFIX;

      // Load or create the blockStore..
      log.debug("Loading/ creating blockstore ...");
      blockStore = BlockStoreManager.createBlockStore(blockchainFilename, checkpointsFilename, null, false);
      log.debug("Blockstore is '{}'", blockStore);

      restartNetwork();

    } catch (Exception e) {
      log.error(e.getClass().getName() + " " + e.getMessage());
      CoreEvents.fireBitcoinNetworkChangedEvent(
        BitcoinNetworkSummary.newNetworkStartupFailed(
          CoreMessageKey.START_NETWORK_CONNECTION_ERROR,
          Optional.of(new Object[]{})
        )
      );
    }
  }

  /**
   * Restart the network, using the current wallet (specifically the blockstore)
   *
   * @throws BlockStoreException
   * @throws IOException
   */
  private void restartNetwork() throws BlockStoreException, IOException {

    requireSingleThreadExecutor();

    // TODO this check fails if the first DNS seed is unavailable so is too narrow.
    // Check if there is a network connection
//    if (!isNetworkPresent()) {
//      return;
//    }

    log.debug("Creating blockchain ...");
    blockChain = new BlockChain(NETWORK_PARAMETERS, blockStore);
    if (WalletManager.INSTANCE.getCurrentWalletData().isPresent()) {
      blockChain.addWallet(WalletManager.INSTANCE.getCurrentWalletData().get().getWallet());
    }
    log.debug("Created blockchain '{}' with height '{}'", blockChain, blockChain.getBestChainHeight());

    log.debug("Creating peergroup ...");
    createNewPeerGroup();
    log.debug("Created peergroup '{}'", peerGroup);

    log.debug("Starting peergroup ...");
    peerGroup.start();
    log.debug("Started peergroup.");

    startedOk = true;
  }

  public boolean isStartedOk() {
    return startedOk;
  }

  @Override
  public void stopAndWait() {

    startedOk = false;

    stopPeerGroupAndCloseBlockstore();

    // Save the current wallet immediately
    if (WalletManager.INSTANCE.getCurrentWalletData().isPresent()) {
      WalletData walletData = WalletManager.INSTANCE.getCurrentWalletData().get();
      WalletId walletId = walletData.getWalletId();
      log.debug("Saving wallet with id '" + walletId + "'.");
      try {
        File currentWalletFile = WalletManager.INSTANCE.getCurrentWalletFilename().get();
        walletData.getWallet().saveToFile(currentWalletFile);
        log.debug("Wallet save completed ok. Wallet size is " + currentWalletFile.length() + " bytes.");

        BackupManager.INSTANCE.createRollingBackup(walletData);
        BackupManager.INSTANCE.createLocalAndCloudBackup(walletId);
      } catch (IOException ioe) {
        log.error("Could not write wallet and backups for wallet with id '" + walletId + "' successfully. The error was '" + ioe.getMessage() + "'");
      }
    }

    // Hand over to the superclass to finalise executors
    super.stopAndWait();

  }

  public void recalculateFastCatchupAndFilter() {

    if (peerGroup != null) {
      peerGroup.recalculateFastCatchupAndFilter(PeerGroup.FilterRecalculateMode.FORCE_SEND);
    }
  }

  private void stopPeerGroupAndCloseBlockstore() {

    if (peerGroup != null) {
      log.debug("Stopping peerGroup service...");
      peerGroup.removeEventListener(peerEventListener);

      if (WalletManager.INSTANCE.getCurrentWalletData().isPresent()) {
        peerGroup.removeWallet(WalletManager.INSTANCE.getCurrentWalletData().get().getWallet());
      }

      peerGroup.stopAndWait();
      log.debug("Service peerGroup stopped");
    }

    // Shutdown any executor running a download
    if (getExecutorServiceOptional().isPresent()) {
      getExecutorService().shutdown();
    }

    // Remove the wallet from the blockChain
    if (WalletManager.INSTANCE.getCurrentWalletData().isPresent() && blockChain != null) {
      blockChain.removeWallet(WalletManager.INSTANCE.getCurrentWalletData().get().getWallet());
    }

    // Close the blockstore
    if (blockStore != null) {
      try {
        blockStore.close();
      } catch (BlockStoreException e) {
        log.error("Blockstore not closed successfully, error was '" + e.getClass().getName() + " " + e.getMessage() + "'");
      }
    }
  }

  /**
   * <p>Send bitcoin</p>
   * <p/>
   * <p>In the future will also need:</p>
   * <ul>
   * <li>the wallet to send from - when Trezor comes onstream</li>
   * <li>a CoinSelector - when HD subnodes are supported</li>
   * </ul>
   * <p>The result of the operation is sent to the CoreEventBus as a TransactionCreationEvent and, if the tx is created ok, a BitcoinSentEvent</p>
   *
   * @param destinationAddress The destination address to send to
   * @param amount             The amount to send (in satoshis)
   * @param changeAddress      The change address
   * @param feePerKB           The fee per Kb (in satoshis)
   * @param password           The wallet password
   */

  // TODO should be in executor
  public void send(String destinationAddress, BigInteger amount, String changeAddress, BigInteger feePerKB, CharSequence password) {

    if (!WalletManager.INSTANCE.getCurrentWalletData().isPresent()) {
      // Declare the transaction creation a failure - no wallet
      CoreEvents.fireTransactionCreationEvent(new TransactionCreationEvent(
        null,
        amount,
        BigInteger.ZERO,
        destinationAddress,
        changeAddress,
        false, "core_no_active_wallet",
        new String[]{""}
      ));

      // Prevent fall-through to success
      return;
    }

    log.debug("Just about to create send transaction");
    Wallet wallet = WalletManager.INSTANCE.getCurrentWalletData().get().getWallet();
    KeyParameter aesKey = wallet.getKeyCrypter().deriveKey(password);

    // Verify the destination address
    final Address destination;
    final Address change;
    try {
      destination = new Address(MAINNET, destinationAddress);
      change = new Address(MAINNET, changeAddress);
    } catch (NullPointerException | AddressFormatException e) {
      log.error(e.getMessage(), e);

      // Declare the transaction creation a failure
      CoreEvents.fireTransactionCreationEvent(new TransactionCreationEvent(
        null,
        amount,
        BigInteger.ZERO,
        destinationAddress,
        changeAddress,
        false,
        "core_the_error_was", // TODO Consider CoreMessageKey
        new String[]{e.getClass().getCanonicalName() + " " + e.getMessage()}));

      // Prevent fall-through to success
      return;
    }

    // Addresses must be OK to be here

    // Build the send request
    final Wallet.SendRequest sendRequest;
    sendRequest = Wallet.SendRequest.to(destination, amount);
    sendRequest.aesKey = aesKey;
    sendRequest.fee = BigInteger.ZERO;
    sendRequest.feePerKb = feePerKB;
    sendRequest.changeAddress = change;

    // Attempt to complete it

    try {

      // Complete it (works out fee and signs tx)
      wallet.completeTx(sendRequest);

      // Commit to the wallet
      wallet.commitTx(sendRequest.tx);

      // Fire a successful transaction creation event
      CoreEvents.fireTransactionCreationEvent(new TransactionCreationEvent(
        sendRequest.tx.getHashAsString(),
        amount,
        sendRequest.fee /* the actual fee paid */ ,
        destinationAddress,
        changeAddress,
        true,
        null,
        null
      ));

<<<<<<< HEAD
    } catch (KeyCrypterException | InsufficientMoneyException | IllegalArgumentException | VerificationException e) {
=======
    } catch (Exception e) {
>>>>>>> 1471cf6a

      log.error(e.getMessage(), e);

      String transactionId = sendRequest.tx != null ? sendRequest.tx.getHashAsString() : "?";

      // Fire a failed transaction creation event
      CoreEvents.fireTransactionCreationEvent(new TransactionCreationEvent(
        transactionId,
        amount,
        BigInteger.ZERO,
        destinationAddress,
        changeAddress,
        false,
        "core_the_error_was", // TODO Consider CoreMessageKey
        new String[]{e.getMessage()}));

      // We cannot proceed to broadcast
      return;
    }

    log.debug("Just about to broadcast transaction");
    try {
      // Ping the peers to check the bitcoin network connection
      if (!pingPeers()) {
        // Declare the send a failure
        CoreEvents.fireBitcoinSentEvent(new BitcoinSentEvent(
          amount,
          BigInteger.ZERO,
          destinationAddress,
          changeAddress,
          false,
          "core_could_not_connect_to_bitcoin_network",
          new String[]{"All pings failed"} // TODO Is this meaningful?
        ));

        // Prevent a fall-through to success
        return;
      }

      // Broadcast
      peerGroup.broadcastTransaction(sendRequest.tx);

      log.debug("Just broadcast transaction '" + Utils.bytesToHexString(sendRequest.tx.bitcoinSerialize()) + "'");

      // Declare the send a success
      CoreEvents.fireBitcoinSentEvent(new BitcoinSentEvent(
        amount,
        BigInteger.ZERO,
        destinationAddress,
        changeAddress,
        true,
        "core_bitcoin_sent_ok",
        null
      ));
    } catch (VerificationException e) {
      log.error(e.getMessage(), e);

      // Declare the send a failure
      CoreEvents.fireBitcoinSentEvent(new BitcoinSentEvent(
        amount,
        BigInteger.ZERO,
        destinationAddress,
        changeAddress,
        false,
        "core_the_error_was",
        new String[]{e.getMessage()}
      ));

      // Prevent a fall-through to success
      return;

    }

    log.debug("Send coins has completed");
  }

  /**
   * <p>Download the block chain</p>
   */
  public void downloadBlockChain() {

    getExecutorService().submit(new Runnable() {
      @Override
      public void run() {

        Preconditions.checkNotNull(peerGroup, "'peerGroup' must be present");

        log.debug("Downloading blockchain...");

        // This method blocks until completed but fires events along the way
        peerGroup.downloadBlockChain();

        log.debug("Blockchain downloaded.");

        CoreEvents.fireBitcoinNetworkChangedEvent(BitcoinNetworkSummary.newNetworkReady(peerGroup.numConnectedPeers()));

      }
    });
  }

  /**
   * Sync the current wallet from the date specified.
   * The blockstore is deleted and created anew, checkpointed and then the blockchain is downloaded.
   */
  // TODO once working should be in executor
  public void replayWallet(DateTime dateToReplayFrom) throws IOException, BlockStoreException {

    Preconditions.checkNotNull(dateToReplayFrom);
    Preconditions.checkState(WalletManager.INSTANCE.getCurrentWalletData().isPresent());

    log.info("Starting replay of wallet with id '" + WalletManager.INSTANCE.getCurrentWalletData().get().getWalletId()
      + "' from date " + dateToReplayFrom);

    // TODO the current best height should be remembered and used to generate percentage complete as then if the peer is replaced the percentage increases monotomically

    // Stop the peer group if it is running
    stopPeerGroupAndCloseBlockstore();

    // Close the blockstore and recreate a new one, checkpointed to the replay date
    String walletRoot = WalletManager.INSTANCE.getCurrentWalletFilename().get().getParentFile().getAbsolutePath();
    String blockchainFilename = walletRoot + File.separator + InstallationManager.MBHD_PREFIX + InstallationManager.SPV_BLOCKCHAIN_SUFFIX;
    String checkpointsFilename = walletRoot + File.separator + InstallationManager.MBHD_PREFIX + InstallationManager.CHECKPOINTS_SUFFIX;

    log.debug("Recreating blockstore with checkpoint date of " + dateToReplayFrom + " ...");
    blockStore = BlockStoreManager.createBlockStore(blockchainFilename, checkpointsFilename, dateToReplayFrom.toDate(), true);
    log.debug("Blockstore is '{}'", blockStore);

    restartNetwork();

    downloadBlockChain();
    log.debug("Blockchain download started.");
  }

  /**
   * <p>Create a new peer group</p>
   */
  private void createNewPeerGroup() {

    peerGroup = new PeerGroup(NETWORK_PARAMETERS, blockChain);
    peerGroup.setFastCatchupTimeSecs(0); // genesis block
    peerGroup.setUserAgent(InstallationManager.MBHD_APP_NAME,
      Configurations.currentConfiguration.getApplicationConfiguration().getVersion());
    peerGroup.setMaxConnections(MAXIMUM_NUMBER_OF_PEERS);

    peerGroup.addPeerDiscovery(new DnsDiscovery(NETWORK_PARAMETERS));

    peerEventListener = new MultiBitPeerEventListener();
    peerGroup.addEventListener(peerEventListener);

    if (WalletManager.INSTANCE.getCurrentWalletData().isPresent()) {
      peerGroup.addWallet(WalletManager.INSTANCE.getCurrentWalletData().get().getWallet());
    }
  }

  /**
   * Get the next available change address
   * TODO- this should be worked out deterministically but just use the first address on the current wallet for now
   *
   * @return changeAddress The next change address as a string
   */
  public String getNextChangeAddress() {

    Preconditions.checkState(WalletManager.INSTANCE.getCurrentWalletData().isPresent());
    Preconditions.checkNotNull(WalletManager.INSTANCE.getCurrentWalletData().get().getWallet());
    Preconditions.checkState(WalletManager.INSTANCE.getCurrentWalletData().get().getWallet().getKeychainSize() > 0);

    Wallet wallet = WalletManager.INSTANCE.getCurrentWalletData().get().getWallet();
    ECKey firstKey = wallet.getKeys().get(0);
    return firstKey.toAddress(MAINNET).toString();
  }

  /**
   * Ping all connected peers to see if there is an active network connection
   *
   * @return true is one or more peers respond to the ping
   */
  public boolean pingPeers() {

    List<Peer> connectedPeers = peerGroup.getConnectedPeers();
    boolean atLeastOnePingWorked = false;
    if (connectedPeers != null) {
      for (Peer peer : connectedPeers) {

        log.debug("Ping: {}", peer.getAddress().toString());

        try {
          ListenableFuture<Long> result = peer.ping();
          result.get(4, TimeUnit.SECONDS);
          atLeastOnePingWorked = true;
          break;
        } catch (ProtocolException | InterruptedException | ExecutionException | TimeoutException e) {
          log.warn("Peer '" + peer.getAddress().toString() + "' failed ping test. Message was " + e.getMessage());
        }
      }
    }

    return atLeastOnePingWorked;
  }

  /**
   * @return True if at least one of the MainNet DNS seeds can be reached without error
   */
  private boolean isNetworkPresent() {

    final String[] dnsSeeds = MainNetParams.get().getDnsSeeds();

    // Attempt to lookup each address - first success indicates working network
    for (String dnsSeed : dnsSeeds) {
      try {
        return InetAddress.getAllByName(dnsSeed) != null;
      } catch (UnknownHostException e) {
        log.warn("Could not resolve '{}'", dnsSeed);
      }
    }

    // All DNS seeds failed
    return false;
  }
}<|MERGE_RESOLUTION|>--- conflicted
+++ resolved
@@ -75,7 +75,7 @@
 
       // Check if there is a wallet - if there is no wallet the network will not start (there's nowhere to put the blockchain)
       if (!WalletManager.INSTANCE.getCurrentWalletData().isPresent()) {
-        log.warn("Not starting bitcoin network service as there is currently no wallet.");
+        log.debug("Not starting bitcoin network service as there is currently no wallet.");
         return;
       }
       String walletRoot = WalletManager.INSTANCE.getCurrentWalletFilename().get().getParentFile().getAbsolutePath();
@@ -110,11 +110,9 @@
 
     requireSingleThreadExecutor();
 
-    // TODO this check fails if the first DNS seed is unavailable so is too narrow.
-    // Check if there is a network connection
-//    if (!isNetworkPresent()) {
-//      return;
-//    }
+    if (!isNetworkPresent()) {
+      return;
+    }
 
     log.debug("Creating blockchain ...");
     blockChain = new BlockChain(NETWORK_PARAMETERS, blockStore);
@@ -140,9 +138,7 @@
 
   @Override
   public void stopAndWait() {
-
     startedOk = false;
-
     stopPeerGroupAndCloseBlockstore();
 
     // Save the current wallet immediately
@@ -161,21 +157,15 @@
         log.error("Could not write wallet and backups for wallet with id '" + walletId + "' successfully. The error was '" + ioe.getMessage() + "'");
       }
     }
-
-    // Hand over to the superclass to finalise executors
-    super.stopAndWait();
-
   }
 
   public void recalculateFastCatchupAndFilter() {
-
     if (peerGroup != null) {
       peerGroup.recalculateFastCatchupAndFilter(PeerGroup.FilterRecalculateMode.FORCE_SEND);
     }
   }
 
   private void stopPeerGroupAndCloseBlockstore() {
-
     if (peerGroup != null) {
       log.debug("Stopping peerGroup service...");
       peerGroup.removeEventListener(peerEventListener);
@@ -304,11 +294,7 @@
         null
       ));
 
-<<<<<<< HEAD
-    } catch (KeyCrypterException | InsufficientMoneyException | IllegalArgumentException | VerificationException e) {
-=======
     } catch (Exception e) {
->>>>>>> 1471cf6a
 
       log.error(e.getMessage(), e);
 
